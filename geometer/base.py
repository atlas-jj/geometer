--- conflicted
+++ resolved
@@ -280,12 +280,14 @@
     tensor_rank : int, optional
         The rank of the tensors contained in the collection. This parameter is only used if elements is not a sequence
         of Tensor objects.
+    **kwargs
+        Additional keyword arguments for the constructor of the numpy array as defined in `numpy.array`.
 
     """
 
-    def __init__(self, elements, *, covariant=True, tensor_rank=1):
+    def __init__(self, elements, *, covariant=True, tensor_rank=1, **kwargs):
         if isinstance(elements, TensorCollection):
-            self.array = elements.array
+            self.array = np.array(elements.array, **kwargs)
             self._collection_indices = elements._collection_indices
             self._covariant_indices = elements._covariant_indices
             self._contravariant_indices = elements._contravariant_indices
@@ -306,7 +308,7 @@
                 covariant = t._covariant_indices
                 elements = flat_elements.reshape(elements.shape + t.shape)
 
-        super(TensorCollection, self).__init__(elements, covariant=covariant)
+        super(TensorCollection, self).__init__(elements, covariant=covariant, **kwargs)
 
         if tensor_rank < 0:
             tensor_rank += self.shape[-1]
@@ -482,7 +484,6 @@
         self._index_count += node.rank
         ind = (list(node._covariant_indices), list(node._contravariant_indices))
         self._free_indices.append(ind)
-
         return ind
 
     def add_edge(self, source, target):
@@ -569,17 +570,13 @@
 
         temp = np.einsum(*args, result_indices[0] + result_indices[1] + result_indices[2])
 
-<<<<<<< HEAD
-        return Tensor(temp, covariant=range(len(result_indices[0])), copy=False)
-=======
         n_col = len(result_indices[0])
         n_cov = len(result_indices[1])
 
         if n_col > 0:
-            return TensorCollection(temp, covariant=range(0, n_cov), tensor_rank=temp.ndim-n_col)
-
-        return Tensor(temp, covariant=range(n_cov))
->>>>>>> 511b93d7
+            return TensorCollection(temp, covariant=range(0, n_cov), tensor_rank=temp.ndim-n_col, copy=False)
+
+        return Tensor(temp, covariant=range(n_cov), copy=False)
 
     def copy(self):
         result = TensorDiagram()
