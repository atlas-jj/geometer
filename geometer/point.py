--- conflicted
+++ resolved
@@ -2,15 +2,9 @@
 
 import numpy as np
 import sympy
-<<<<<<< HEAD
 import scipy.linalg
 
 from .base import ProjectiveElement, TensorDiagram, LeviCivitaTensor, Tensor, Shape, _symbols
-=======
-
-from .base import ProjectiveElement, TensorDiagram, LeviCivitaTensor, Tensor, _symbols
-from .utils import null_space
->>>>>>> b8c8bc1d
 from .exceptions import LinearDependenceError, NotCoplanar
 
 
@@ -38,12 +32,7 @@
             e = LeviCivitaTensor(n)
 
             if n > 4:
-<<<<<<< HEAD
                 result = TensorDiagram(*[(e, a)] * a.tensor_shape[1], *[(e, b)] * (n-a.tensor_shape[1]))
-=======
-                diagram = TensorDiagram(*[(e, a)] * a.tensor_shape[1], *[(e, b)] * (n-a.tensor_shape[1]))
-                result = diagram.calculate()
->>>>>>> b8c8bc1d
                 coplanar = result == 0
             else:
                 coplanar = n < 4 or a.is_coplanar(b)
@@ -52,12 +41,7 @@
                 raise NotCoplanar("The given lines are not coplanar.")
 
             if coplanar:
-<<<<<<< HEAD
                 array = TensorDiagram(*[(e, a)] * a.tensor_shape[1], (e, b)).array
-=======
-                diagram = TensorDiagram(*[(e, a)] * a.tensor_shape[1], (e, b))
-                array = diagram.calculate().array
->>>>>>> b8c8bc1d
                 i = np.unravel_index(np.abs(array).argmax(), array.shape)
                 if not intersect_lines:
                     result = Tensor(array[i[0], ...], covariant=False)
@@ -240,11 +224,7 @@
         x = self.array
         if len(x.shape) > 2:
             x = self.array.reshape((x.shape[0]**(len(x.shape)-1), x.shape[-1]))
-<<<<<<< HEAD
         return scipy.linalg.null_space(x).T
-=======
-        return null_space(x).T
->>>>>>> b8c8bc1d
 
     def contains(self, other):
         """Tests whether a given point or line lies in the subspace.
@@ -264,11 +244,8 @@
             return self * other == 0
         elif isinstance(other, Line):
             return self * other.covariant_tensor == 0
-<<<<<<< HEAD
         elif isinstance(other, Shape):
             return all(self.contains(v) for v in other.vertices)
-=======
->>>>>>> b8c8bc1d
 
     def meet(self, *others):
         """Intersect the subspace with other objects.
@@ -369,29 +346,18 @@
         if self.tensor_shape[0] > 0:
             return self
         e = LeviCivitaTensor(4)
-<<<<<<< HEAD
         result = TensorDiagram((e, self), (e, self))
         return Line(result)
-=======
-        diagram = TensorDiagram((e, self), (e, self))
-        return Line(diagram.calculate())
->>>>>>> b8c8bc1d
 
     @property
     def contravariant_tensor(self):
         """Line: The contravariant version of a line in 3D."""
         if self.tensor_shape[1] > 0:
             return self
-<<<<<<< HEAD
         # TODO: fix for dim != 3
         e = LeviCivitaTensor(4, False)
         result = TensorDiagram((self, e), (self, e))
         return Line(result)
-=======
-        e = LeviCivitaTensor(4, False)
-        diagram = TensorDiagram((self, e), (self, e))
-        return Line(diagram.calculate())
->>>>>>> b8c8bc1d
 
     def is_coplanar(self, other):
         """Tests whether another line lies in the same plane as this line, i.e. whether two lines intersect.
@@ -411,12 +377,7 @@
             return True
 
         e = LeviCivitaTensor(self.dim + 1)
-<<<<<<< HEAD
         return TensorDiagram(*[(e, self)]*(self.dim - 1), *[(e, other)]*(self.dim - 1)) == 0
-=======
-        diagram = TensorDiagram(*[(e, self)]*(self.dim - 1), *[(e, other)]*(self.dim - 1))
-        return diagram.calculate() == 0
->>>>>>> b8c8bc1d
 
     def __add__(self, point):
         from .transformation import translation
