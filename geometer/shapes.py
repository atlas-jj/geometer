--- conflicted
+++ resolved
@@ -69,7 +69,7 @@
     direction[ind, 1] = planes[ind, 2]
     direction[ind, 2] = -planes[ind, 1]
 
-    return direction
+    return direction / np.linalg.norm(direction[..., :-1], axis=-1)
 
 
 class Polytope(ProjectiveCollection):
@@ -89,21 +89,14 @@
 
     """
 
-<<<<<<< HEAD
     def __init__(self, *args, **kwargs):
-        if len(args) > 1:
-            args = tuple(a.array for a in args)
-        super(Polytope, self).__init__(*args, covariant=[-1])
-=======
-    def __init__(self, *args):
         if len(args) == 1:
             args = args[0]
-        super(Polytope, self).__init__(args)
->>>>>>> 511b93d7
+        super(Polytope, self).__init__(args, **kwargs)
 
     def __apply__(self, transformation):
         result = self.copy()
-        result.array = self.array @ transformation.array.T
+        result.array = self.array.dot(transformation.array.T)
         return result
 
     def __repr__(self):
@@ -392,16 +385,7 @@
         if self.dim == 2:
             direction = [1, 0, 0]
         else:
-<<<<<<< HEAD
-            a = self._plane.array
-            if np.isclose(a[0], 0, atol=EQ_TOL_ABS):
-                direction = Point([1] + [0] * self.dim)
-            else:
-                norm = np.linalg.norm(a[:2])
-                direction = Point([a[1]/norm, -a[0]/norm] + [0]*(self.dim-1))
-=======
             direction = _general_direction(other, self._plane)
->>>>>>> 511b93d7
 
         ray = Segment(other, Point(direction))
         intersections = self._intersect_coplanar_line(ray._line)
